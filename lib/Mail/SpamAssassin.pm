--- conflicted
+++ resolved
@@ -94,13 +94,8 @@
   @site_rules_path
 };
 
-<<<<<<< HEAD
-$VERSION = "3.002000";      # update after release (same format as perl $])
-$IS_DEVEL_BUILD = 1;        # change for release versions
-=======
 $VERSION = "3.001000";      # update after release (same format as perl $])
 $IS_DEVEL_BUILD = 0;        # change for release versions
->>>>>>> 75513bf6
 
 @ISA = qw();
 
@@ -1129,11 +1124,6 @@
 sub compile_now {
   my ($self, $use_user_prefs, $deal_with_userstate) = @_;
 
-  # tell plugins we are here
-  $self->call_plugins("compile_now_start",
-		      { use_user_prefs => $use_user_prefs,
-			keep_userstate => $deal_with_userstate});
-
   # note: this may incur network access. Good.  We want to make sure
   # as much as possible is preloaded!
   my @testmsg = ("From: ignore\@compiling.spamassassin.taint.org\n", 
@@ -1190,11 +1180,7 @@
     }
   }
 
-  # make sure things are ready for scanning
   $self->{bayes_scanner}->sanity_check_is_untied();
-  $self->call_plugins("compile_now_finish",
-		      { use_user_prefs => $use_user_prefs,
-			keep_userstate => $deal_with_userstate});
 
   # Reset any non-default values to the post-init() version.
   while(my($k,$v) = each %backup) {
