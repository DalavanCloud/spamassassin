# NOTE: This interface is alpha at best, and almost guaranteed to change
# <@LICENSE>
# Copyright 2004 Apache Software Foundation
# 
# Licensed under the Apache License, Version 2.0 (the "License");
# you may not use this file except in compliance with the License.
# You may obtain a copy of the License at
# 
#     http://www.apache.org/licenses/LICENSE-2.0
# 
# Unless required by applicable law or agreed to in writing, software
# distributed under the License is distributed on an "AS IS" BASIS,
# WITHOUT WARRANTIES OR CONDITIONS OF ANY KIND, either express or implied.
# See the License for the specific language governing permissions and
# limitations under the License.
# </@LICENSE>

=head1 NAME

Mail::SpamAssassin::Client - Client for spamd Protocol

NOTE: This interface is alpha at best, and almost guaranteed to change

=head1 SYNOPSIS

  my $client = new Mail::SpamAssassin::Client({port => 783,
                                               host => 'localhost',
                                               username => 'someuser'});

  if ($client->ping()) {
    print "Ping is ok\n";
  }

  my $result = $client->process($testmsg);

  if ($result->{isspam} eq 'True') {
    do something with spam message here
  }

=head1 DESCRIPTION

Mail::SpamAssassin::Client is a module that provides a perl implementation for
the spamd protocol.

=cut

package Mail::SpamAssassin::Client;

use IO::Socket;

my $EOL = "\015\012";
my $BLANK = $EOL x 2;
my $PROTOVERSION = 'SPAMC/1.3';

=head1 PUBLIC METHODS

=head2 new

public class (Mail::SpamAssassin::Client) new (\% $args)

Description:
This method creates a new Mail::SpamAssassin::Client object.

=cut

sub new {
  my ($class, $args) = @_;

  $class = ref($class) || $class;

  my $self = {};

  # with a sockets_path set then it makes no sense to set host and port
  if ($args->{socketpath}) {
    $self->{socketpath} = $args->{socketpath};
  }
  else {
    $self->{port} = $args->{port};
    $self->{host} = $args->{host};
  }

  if ($args->{username}) {
    $self->{username} = $args->{username};
  }

  bless($self, $class);

  $self;
}

=head2 process

public instance (\%) process (String $msg, Boolean $is_check_p)

Description:
This method makes a call to the spamd server and depending on the value of
C<$is_check_p> either calls PROCESS or CHECK.

The return value is a hash reference containing several pieces of information,
if available:

content_length

isspam

score

threshold

message

=cut

sub process {
  my ($self, $msg, $is_check_p) = @_;

  my %data;

  my $command = $is_check_p ? 'CHECK' : 'PROCESS';

  $self->_clear_errors();

  my $remote = $self->_create_connection();

  return 0 unless ($remote);

  my $msgsize = length($msg.$EOL);

  print $remote "$command $PROTOVERSION$EOL";
  print $remote "Content-length: $msgsize$EOL";
  print $remote "User: $self->{username}$EOL" if ($self->{username});
  print $remote "$EOL";
  print $remote $msg;
  print $remote "$EOL";

  my $line = <$remote>;

  my ($version, $resp_code, $resp_msg) = $self->_parse_response_line($line);

  $self->{resp_code} = $resp_code;
  $self->{resp_msg} = $resp_msg;

  return undef unless ($resp_code == 0);

  my $found_blank_line_p = 0;

  while (!$found_blank_line_p) {
    $line = <$remote>;

    if ($line =~ /Content-length: (\d+)/) {
      $data{content_length} = $1;
    }
    elsif ($line =~ m!Spam: (\S+) ; (\S+) / (\S+)!) {
      $data{isspam} = $1;
      $data{score} = $2 + 0;
      $data{threshold} = $3 + 0;
    }
    elsif ($line =~ /$EOL/) {
      $found_blank_line_p = 1;
    }
  }

  my $return_msg;
  while(<$remote>) {
    $return_msg .= $_;
  }

  $data{message} = $return_msg if ($return_msg);

  close $remote;

  return \%data;
}

=head2 check

public instance (\%) check (String $msg)

Description:
The method implements the check call.

Since check and process are so similar, we simply pass this
call along to the process method with a flag to indicate
to actually make the CHECK call.

See the process method for the return value.

=cut

sub check {
  my ($self, $msg) = @_;

  return $self->process($msg, 1);
}

=head2 learn

public instance (Boolean) learn (String $msg, Integer $learntype)

Description:
This method implements the learn call.  C<$learntype> should be
an integer, 0 for spam, 1 for ham and 2 for forget.  The return
value is a boolean indicating if the message was learned or not.

<<<<<<< HEAD
An undef return value indicates that there was an error and you
should check the resp_code/resp_msg values to determine what
the error was.
=======
An undef return value indicates that there was an error and you should
check the resp_code/resp_msg values to determine what the error was.
>>>>>>> 75513bf6

=cut

sub learn {
  my ($self, $msg, $learntype) = @_;

  $self->_clear_errors();

  my $remote = $self->_create_connection();

  return undef unless ($remote);

  my $msgsize = length($msg.$EOL);

  print $remote "TELL $PROTOVERSION$EOL";
  print $remote "Content-length: $msgsize$EOL";
  print $remote "User: $self->{username}$EOL" if ($self->{username});

  if ($learntype == 0) {
    print $remote "Message-class: spam$EOL";
    print $remote "Set: local$EOL";
  }
  elsif ($learntype == 1) {
    print $remote "Message-class: ham$EOL";
    print $remote "Set: local$EOL";
  }
  elsif ($learntype == 2) {
    print $remote "Remove: local$EOL";
  }
  else { # bad learntype
    $self->{resp_code} = 00;
    $self->{resp_msg} = 'do not know';
    return undef;
  }

  print $remote "$EOL";
  print $remote $msg;
  print $remote "$EOL";

  my $line = <$remote>;

  my ($version, $resp_code, $resp_msg) = $self->_parse_response_line($line);

  $self->{resp_code} = $resp_code;
  $self->{resp_msg} = $resp_msg;

  return undef unless ($resp_code == 0);

  my $found_blank_line_p = 0;

  my $did_set;
  my $did_remove;

  while (!$found_blank_line_p) {
    $line = <$remote>;

    if ($line =~ /DidSet: (.*)/i) {
      $did_set = $1;
    }
    elsif ($line =~ /DidRemove: (.*)/i) {
      $did_remove = $1;
    }
    elsif ($line =~ /$EOL/) {
      $found_blank_line_p = 1;
    }
  }

  close $remote;

  if ($learntype == 0 || $learntype == 1) {
    return $did_set =~ /local/;
  }
  else { #safe since we've already checked the $learntype values
    return $did_remove =~ /local/;
  }
}

=head2 report

public instance (Boolean) report (String $msg)

Description:
This method provides the report interface to spamd.

=cut

sub report {
  my ($self, $msg) = @_;

  $self->_clear_errors();

  my $remote = $self->_create_connection();

  return undef unless ($remote);

  my $msgsize = length($msg.$EOL);

  print $remote "TELL $PROTOVERSION$EOL";
  print $remote "Content-length: $msgsize$EOL";
  print $remote "User: $self->{username}$EOL" if ($self->{username});
  print $remote "Message-class: spam$EOL";
  print $remote "Set: local,remote$EOL";
  print $remote "$EOL";
  print $remote $msg;
  print $remote "$EOL";

  my $line = <$remote>;

  my ($version, $resp_code, $resp_msg) = $self->_parse_response_line($line);

  $self->{resp_code} = $resp_code;
  $self->{resp_msg} = $resp_msg;

  return undef unless ($resp_code == 0);

  my $reported_p = 0;
  my $found_blank_line_p = 0;

  while (!$reported_p && !$found_blank_line_p) {
    $line = <$remote>;

    if ($line =~ /DidSet:\s+.*remote/i) {
      $reported_p = 1;
    }
    elsif ($line =~ /^$EOL$/) {
      $found_blank_line_p = 1;
    }
  }

  close $remote;

  return $reported_p;
}

=head2 revoke

public instance (Boolean) revoke (String $msg)

Description:
This method provides the revoke interface to spamd.

=cut

sub revoke {
  my ($self, $msg) = @_;

  $self->_clear_errors();

  my $remote = $self->_create_connection();

  return undef unless ($remote);

  my $msgsize = length($msg.$EOL);

  print $remote "TELL $PROTOVERSION$EOL";
  print $remote "Content-length: $msgsize$EOL";
  print $remote "User: $self->{username}$EOL" if ($self->{username});
  print $remote "Message-class: ham$EOL";
  print $remote "Set: local$EOL";
  print $remote "Remove: remote$EOL";
  print $remote "$EOL";
  print $remote $msg;
  print $remote "$EOL";

  my $line = <$remote>;

  my ($version, $resp_code, $resp_msg) = $self->_parse_response_line($line);

  $self->{resp_code} = $resp_code;
  $self->{resp_msg} = $resp_msg;

  return undef unless ($resp_code == 0);

  my $revoked_p = 0;
  my $found_blank_line_p = 0;

  while (!$revoked_p && !$found_blank_line_p) {
    $line = <$remote>;

    if ($line =~ /DidRemove:\s+remote/i) {
      $revoked_p = 1;
    }
    elsif ($line =~ /^$EOL$/) {
      $found_blank_line_p = 1;
    }
  }

  close $remote;

  return $revoked_p;
}


=head2 ping

public instance (Boolean) ping ()

Description:
This method performs a server ping and returns 0 or 1 depending on
if the server responded correctly.

=cut

sub ping {
  my ($self) = @_;

  my $remote = $self->_create_connection();

  return 0 unless ($remote);

  print $remote "PING $PROTOVERSION$EOL";
  print $remote "$EOL";

  my $line = <$remote>;
  close $remote;

  my ($version, $resp_code, $resp_msg) = $self->_parse_response_line($line);

  return 0 unless ($resp_msg eq 'PONG');

  return 1;
}

=head1 PRIVATE METHODS

=head2 _create_connection

private instance (IO::Socket) _create_connection ()

Description:
This method sets up a proper IO::Socket connection based on the arguments
used when greating the client object.

On failure, it sets an internal error code and returns undef.

=cut

sub _create_connection {
  my ($self) = @_;

  my $remote;

  if ($self->{socketpath}) {
    $remote = IO::Socket::UNIX->new( Peer => $self->{socketpath},
				     Type => SOCK_STREAM,
				   );
  }
  else {
    $remote = IO::Socket::INET->new( Proto     => "tcp",
				     PeerAddr  => $self->{host},
				     PeerPort  => $self->{port},
				   );
  }

  unless ($remote) {
    print "Failed to create connection to spamd daemon: $!\n";
    return undef;
  }

  $remote;
}

=head2 _parse_response_line

private instance (@) _parse_response_line (String $line)

Description:
This method parses the initial response line/header from the server
and returns its parts.

We have this as a seperate method in case we ever decide to get fancy
with the response line.

=cut

sub _parse_response_line {
  my ($self, $line) = @_;

  return split(/\s+/, $line, 3);
}

=head2 _clear_errors

private instance () _clear_errors ()

Description:
This method clears out any current errors.

=cut

sub _clear_errors {
  my ($self) = @_;

  $self->{resp_code} = undef;
  $self->{resp_msg} = undef;
}

1;
<|MERGE_RESOLUTION|>--- conflicted
+++ resolved
@@ -202,14 +202,8 @@
 an integer, 0 for spam, 1 for ham and 2 for forget.  The return
 value is a boolean indicating if the message was learned or not.
 
-<<<<<<< HEAD
-An undef return value indicates that there was an error and you
-should check the resp_code/resp_msg values to determine what
-the error was.
-=======
 An undef return value indicates that there was an error and you should
 check the resp_code/resp_msg values to determine what the error was.
->>>>>>> 75513bf6
 
 =cut
 
